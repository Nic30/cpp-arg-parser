/**
 * @file arg_parser.hpp
 * @brief Python-like CLI arguments parser -- header.
 * @author Ing. Roman Vrana, ivrana@fit.vutbr.cz
 * @date 2016-09-07
 */

#pragma once

<<<<<<< HEAD

=======
>>>>>>> 14503dcc
#include <algorithm>
#include <string>
#include <map>
#include <vector>
#include <sstream>
#include <unordered_map>
#include <set>

/**
 * @brief Argument type enumerator
 */
enum class ArgumentType {
    /*@{*/
    BOOL, ///< Boolean option
    INT,  ///< Integer option
    HEX,  ///< Hexadecimal format option
    FLT,  ///< Float option
    STR,  ///< String option
    /*@}*/
};

enum class ArgumentOption {
    REQUIRED,
    OPTIONAL,
    INHERIT_GROUP
};


/**
 * @brief Search key for loaded options
 */
struct arg_key
{
    std::string shr; ///< short option
    std::string lng; ///< long option


    /**
     * @brief Default constructor
     */
    arg_key() : shr(), lng() { }

    /**
     * @brief Constructor of the option key
     *
     * @param s short option name
     * @param l long option name
     */
    arg_key(std::string s, std::string l) : shr(std::move(s)), lng(std::move(l)) { }

    /**
     * @brief Copy-constructor of the option key
     *
     * @param other Input structure
     */
    arg_key(const arg_key& other) = default;

    /**
     * @brief Copy-assignment operator of the option key
     *
     * @param other Input structure
     */
    arg_key& operator=(const arg_key& other) = default;

    arg_key(arg_key&& other) = default;

    arg_key& operator=(arg_key&& other) = default;

    bool empty() const { return shr.empty() && lng.empty(); }


    /**
     * @brief Less-than operator for option key for std::map
     *
     * @param other RH-side structure.
     *
     * @return true if either short name is lexicographicaly shorter or long name is shorter
     *         while short names are the same, false otherwise.
     */
    inline bool operator< (const arg_key& other) const {
        if (shr < other.shr)
            return true;
        else if(shr == other.shr && lng < other.lng)
            return true;
        return false;
    }

    /**
     * @brief Equality operator for option key.
     *
     * @param other RH-side structure.
     *
     * @return true if both short and long names are the same.
     */
    inline bool operator== (const arg_key& other) const {
        return shr == other.shr && lng == other.lng;
    }

    inline bool operator != (const arg_key& other) const {
        return !(*this == other);
    }
};

/**
 * @brief Option data structure.
 */
struct arg_opt {
    std::string value;                 ///< option value
    ArgumentType type;                 ///< option type (see ArgumentType)
    bool is_set;                       ///< flag if option is set
    bool has_default;                  ///< flag if option has default value
    std::string desc;                  ///< description for the option used in help text

    /**
     * @brief Defualt constructor of the option data
     */
    arg_opt() : value(), type(), is_set(false), has_default(false), desc() { }

    /**
     * @brief Constructor of the option data
     *
     * @param v option value
     * @param t option type
     * @param d option description
     */
     arg_opt(std::string v, ArgumentType t, std::string d, bool def = false)
            : value(std::move(v)),
              type(t),
              is_set(def),
              has_default(def),
              desc(std::move(d))
    { }

    /**
     * @brief Copy-constructor of the option data structure
     *
     * @param other Input structure
     */
    arg_opt(const arg_opt& other) = default;

    /**
     * @brief Copy-assignment operator for the option data structure
     *
     * @param other Input structure
     */
    inline arg_opt& operator= (const arg_opt& other) = default;
};

/**
* @brief Positional argument data
*/
struct arg_pos {
    std::string value; ///< argument value
    std::string name;  ///< argument name used in help text

    /**
     * @brief Default constructor of positional argument structure.
     */
    arg_pos() : value(), name() {}

    /**
     * @brief Constructor of positional argument structure.
     *
     * @param v Argument value
     * @param n Optional argument name
     */
    explicit arg_pos(std::string v, std::string n="") : value(std::move(v)), name(std::move(n)) {}

    /**
     * @brief Copy-constructor of positional argument structure
     *
     * @param other Input structure
     */
    arg_pos(const arg_pos& other)= default;

    /**
     * @brief Copy-assignment operator for positional argument structure.
     *
     * @param other Input structure.
     */
    inline arg_pos& operator= (const arg_pos& other) = default;
};

struct arg_default : std::pair<bool, std::string> {
    arg_default() : std::pair<bool,std::string>(false, "") {}
    explicit arg_default(const std::string& v) : std::pair<bool,std::string>(true, v) {}
};

struct arg_group : std::set<arg_key>
{
protected:
    bool mandatory_;

public:
    explicit arg_group(bool m = false) : std::set<arg_key>(), mandatory_(m) {}

    bool mandatory() { return mandatory_; }

    void make_mandatory() {
        mandatory_ = true;
    }
};

/**
 * @brief Argument parser class -- Command line argument parser
 */
class ArgumentParser
{
protected:
    using options_t = std::map<arg_key, arg_opt>;
    const unsigned int OPT_WIDTH_;       ///< option name field width

    std::string exec_name_;                                 ///< executable name
    std::vector<arg_pos> positional_;                       ///< positional arguments
    options_t options_;                                     ///< options
    std::set<arg_key> mandatory_;                           ///< mandatory options
    std::unordered_map<std::string, arg_group> mtx_groups_; ///< Mutually exclusive groups

    std::string prog_desc_;              ///< program description
    std::string usage_;                  ///< program usage

    bool option_is_mutually_exclusive_(const arg_key& ak)
    {
        return std::any_of(mtx_groups_.begin(),
                           mtx_groups_.end(),
                           [&ak](auto& group)
                           {
                               return group.second.find(ak) != group.second.end();
                           }
        );
    }

    void make_option_mandatory_(const arg_key& ak)
    {
        mandatory_.emplace(ak);
    }

    decltype(auto) check_mandatory_options_();
    decltype(auto) check_mandatory_option_groups_();
    decltype(auto) check_option_conflicts_();

    const options_t::iterator find_option_(const std::string& key) {
        return std::find_if(options_.begin(),
                            options_.end(),
                            [&key](const std::pair<arg_key, arg_opt>& a) -> bool
                            {
                                return a.first.shr == key || a.first.lng == key;
                            }
        );
    }

    const options_t::iterator find_option_(const arg_key& ak) {

        auto&& opt = find_option_(ak.shr);

        if (opt == options_.end()) {
            find_option_(ak.lng);
        }

        return opt;
    }

public:

    /**
     * @brief Constructor of the ArgumentParser 
     *
     * @param desc program description
     * @param usage program usage
     */
    explicit ArgumentParser(const std::string& desc = "", const std::string& usage = "");

    /**
     * @brief Method for registering option to ArgumentParser. 
     *
     * @param short_opt short option name
     * @param long_opt long option name
     * @param required required flag
     * @param type option type
     * @param desc option description
     *
     * @return true if option was successfully registered in ArgumentParser
     */

    bool register_option(const arg_key& ak,
                         ArgumentOption opt,
                         ArgumentType type,
                         const std::string& desc,
                         const std::string& excl_group = "",
                         const arg_default& default_value = arg_default());

    /**
     * @brief Method for registering positional arguments. 
     *
     * @param count Number of positional arguments.
     * @param names Vector of positional arguments names. Names will be used in usage text.
     */
    void register_positional(unsigned count,
                             std::vector<std::string> names=std::vector<std::string>());

    bool add_mutually_exclusive_group(const std::string& grp_name, bool required = false) {
        return mtx_groups_.emplace(grp_name, arg_group(required)).second;
    }

    bool insert_into_group(const std::string& grp_name, const arg_key& ak) {
        if (mtx_groups_.count(grp_name)) {
            mtx_groups_.at(grp_name).emplace(ak).second;
            return true;
        }

        return false;
    }

    /**
     * @brief Method for loading CLI arguments. 
     *
     * @param argc argument count
     * @param argv argument vector
     */
    void load_arguments(int argc, char **argv);

    template<typename T> bool has_option(const T& key) {
        return find_option_(key) != options_.end();
    }

    template<typename T> bool option_is_set(const T& key) {
        const auto opt = find_option_(key);

        return has_option(key) && opt->second.is_set;
    }

    /**
     * @brief Operator for getting the option value.
     *
     * The operator tries to find the option by key and returns its value as
     * string without any conversion. To convert the option to a different type
     * use method ArgumentParser::parse_option instead.
     *
     * @param key Key to the option. It can be either short name or long name.
     *
     * @return Option value on success, empty string otherwise.
     */
    const std::string operator[] (const std::string& key) const
    {
        auto opt = std::find_if(options_.begin(),
                                options_.end(),
                                [&key](const std::pair<arg_key, arg_opt>& a) -> bool
                                {
                                    return a.first.shr == key || a.first.lng == key;
                                }
        );
        if (opt != options_.end()) {
            return opt->second.value;
        }

        return "";
    }

    /**
     * @brief Operator for getting the positional parameter value.
     *
     * The operator returns the positional value at given index without confersion.
     * To convert the value to a different type, use method ArgumentParser::parse_positional
     * instead.
     *
     * @param idx Index of positional argument.
     *
     * @return Value of positional parameter.
     */
    const std::string& operator[] (size_t idx) const
    {
        return positional_.at(idx).value;
    }

    /**
     * @brief Method for getting option value.
     *
     * Method gets the value for option and automatically converts it to desired type.
     *
     * @tparam T return type.
     * @param opt option name
     *
     * @return option value
     */
    template<typename T> decltype(auto) parse_option(const std::string& opt)
    {
        auto&& val = std::find_if(this->options_.begin(),
                                  this->options_.end(),
                                  [opt](const std::pair<arg_key, arg_opt>& a)
                                  {
                                      return a.first.shr == opt || a.first.lng == opt;
                                  }
        );

        std::stringstream ss;

        if (val != options_.end() && val->second.is_set) {
            ss << val->second.value;
            T opt_val;
            switch (val->second.type) {
                case ArgumentType::BOOL:
                    opt_val = val->second.is_set;
                    break;
                case ArgumentType::HEX:
                        ss << std::hex;
                        ss >> opt_val;
                    break;
                default:
                    if (!(ss >> opt_val)) {
                        throw std::logic_error("Cannot convert option to given type. (" + ss.str() +")");
                    }
            }
            return opt_val;
        }
        return T();
    }

    /**
     * @brief Method for getting positional argument value. 
     *
     * Method gets the value for option and automatically converts it to desired type.
     *
     * @tparam T return type
     * @param idx positional argument index
     *
     * @return argument value
     */
    template<typename T> decltype(auto) parse_positional(int idx)
    {
        std::stringstream ss;

        if (idx > static_cast<int>((this->positional_.size() - 1)) ||  idx < 0) {
            throw std::logic_error("Positional argument index out of range.");
        }

        ss << positional_[idx].value;

        T opt_val;
        if (!(ss >> opt_val)) {
            throw std::logic_error("Cannot convert positional " + std::to_string(idx) + " to given type. (" + ss.str() + ")");
        }

        return opt_val;
    }

    /**
     * @brief Method for printing help text.
     */
    void print_help_text();

    /**
     * @brief Method for printing usage text.
     */
    void print_usage_text();

    /**
     * @brief Method for setting usage text. 
     *
     * @param txt new usage text
     */
    void set_usage_text(const std::string& txt) { this->usage_ = txt; }
};
<|MERGE_RESOLUTION|>--- conflicted
+++ resolved
@@ -7,10 +7,6 @@
 
 #pragma once
 
-<<<<<<< HEAD
-
-=======
->>>>>>> 14503dcc
 #include <algorithm>
 #include <string>
 #include <map>
